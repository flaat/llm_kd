--- conflicted
+++ resolved
@@ -44,13 +44,9 @@
     "unsloth_deepseek_r1_qwen_7B": "unsloth/DeepSeek-R1-Distill-Qwen-7B",   #used in the paper
     "unsloth_qwen_0.5B": "unsloth/Qwen2.5-0.5B-Instruct",   #used in the paper
     "unsloth_qwen_3B": "unsloth/Qwen2.5-3B-Instruct",    #used in the paper
-<<<<<<< HEAD
 
     # qwen3
     "qwen3_8B": "Qwen/Qwen3-8B-AWQ",
-=======
-    # qwen3
->>>>>>> 0dc58c06
     "qwen3_30B_A3B": "QuantTrio/Qwen3-30B-A3B-Thinking-2507-AWQ",
     "qwen3_32B": "Qwen/Qwen3-32B-AWQ"
 
